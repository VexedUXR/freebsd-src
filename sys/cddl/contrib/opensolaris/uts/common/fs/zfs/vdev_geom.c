/*
 * CDDL HEADER START
 *
 * The contents of this file are subject to the terms of the
 * Common Development and Distribution License (the "License").
 * You may not use this file except in compliance with the License.
 *
 * You can obtain a copy of the license at usr/src/OPENSOLARIS.LICENSE
 * or http://www.opensolaris.org/os/licensing.
 * See the License for the specific language governing permissions
 * and limitations under the License.
 *
 * When distributing Covered Code, include this CDDL HEADER in each
 * file and include the License file at usr/src/OPENSOLARIS.LICENSE.
 * If applicable, add the following below this CDDL HEADER, with the
 * fields enclosed by brackets "[]" replaced with your own identifying
 * information: Portions Copyright [yyyy] [name of copyright owner]
 *
 * CDDL HEADER END
 */
/*
 * Copyright (c) 2006 Pawel Jakub Dawidek <pjd@FreeBSD.org>
 * All rights reserved.
 *
 * Portions Copyright (c) 2012 Martin Matuska <mm@FreeBSD.org>
 */

#include <sys/zfs_context.h>
#include <sys/param.h>
#include <sys/kernel.h>
#include <sys/bio.h>
#include <sys/disk.h>
#include <sys/spa.h>
#include <sys/spa_impl.h>
#include <sys/vdev_impl.h>
#include <sys/fs/zfs.h>
#include <sys/zio.h>
#include <geom/geom.h>
#include <geom/geom_int.h>

/*
 * Virtual device vector for GEOM.
 */

static g_attrchanged_t vdev_geom_attrchanged;
struct g_class zfs_vdev_class = {
	.name = "ZFS::VDEV",
	.version = G_VERSION,
	.attrchanged = vdev_geom_attrchanged,
};

DECLARE_GEOM_CLASS(zfs_vdev_class, zfs_vdev);

SYSCTL_DECL(_vfs_zfs_vdev);
/* Don't send BIO_FLUSH. */
static int vdev_geom_bio_flush_disable = 0;
TUNABLE_INT("vfs.zfs.vdev.bio_flush_disable", &vdev_geom_bio_flush_disable);
SYSCTL_INT(_vfs_zfs_vdev, OID_AUTO, bio_flush_disable, CTLFLAG_RW,
    &vdev_geom_bio_flush_disable, 0, "Disable BIO_FLUSH");
/* Don't send BIO_DELETE. */
static int vdev_geom_bio_delete_disable = 0;
TUNABLE_INT("vfs.zfs.vdev.bio_delete_disable", &vdev_geom_bio_delete_disable);
SYSCTL_INT(_vfs_zfs_vdev, OID_AUTO, bio_delete_disable, CTLFLAG_RW,
    &vdev_geom_bio_delete_disable, 0, "Disable BIO_DELETE");

static void
vdev_geom_set_rotation_rate(vdev_t *vd, struct g_consumer *cp)
{ 
	int error;
	uint16_t rate;

	error = g_getattr("GEOM::rotation_rate", cp, &rate);
	if (error == 0)
		vd->vdev_rotation_rate = rate;
	else
		vd->vdev_rotation_rate = VDEV_RATE_UNKNOWN;
}

static void
vdev_geom_attrchanged(struct g_consumer *cp, const char *attr)
{
	vdev_t *vd;

	vd = cp->private;
	if (vd == NULL)
		return;

	if (strcmp(attr, "GEOM::rotation_rate") == 0) {
		vdev_geom_set_rotation_rate(vd, cp);
		return;
	}
}

static void
vdev_geom_orphan(struct g_consumer *cp)
{
	vdev_t *vd;

	g_topology_assert();

	vd = cp->private;
	if (vd == NULL) {
		/* Vdev close in progress.  Ignore the event. */
		return;
	}
	if (vd == NULL)
		return;

	/*
	 * Orphan callbacks occur from the GEOM event thread.
	 * Concurrent with this call, new I/O requests may be
	 * working their way through GEOM about to find out
	 * (only once executed by the g_down thread) that we've
	 * been orphaned from our disk provider.  These I/Os
	 * must be retired before we can detach our consumer.
	 * This is most easily achieved by acquiring the
	 * SPA ZIO configuration lock as a writer, but doing
	 * so with the GEOM topology lock held would cause
	 * a lock order reversal.  Instead, rely on the SPA's
	 * async removal support to invoke a close on this
	 * vdev once it is safe to do so.
	 */
	vd->vdev_remove_wanted = B_TRUE;
	spa_async_request(vd->vdev_spa, SPA_ASYNC_REMOVE);
}

static void
vdev_geom_attrchanged(struct g_consumer *cp, const char *attr)
{
	vdev_t *vd;
	spa_t *spa;
	char *physpath;
	int error, physpath_len;

	g_topology_assert();

	if (strcmp(attr, "GEOM::physpath") != 0)
		return;

	if (g_access(cp, 1, 0, 0) != 0)
		return;

	/*
	 * Record/Update physical path information for this device.
	 */
	vd = cp->private;
	spa = vd->vdev_spa;
	physpath_len = MAXPATHLEN;
	physpath = g_malloc(physpath_len, M_WAITOK|M_ZERO);
	error = g_io_getattr("GEOM::physpath", cp, &physpath_len, physpath);
	g_access(cp, -1, 0, 0);
	if (error == 0) {
		char *old_physpath;

		old_physpath = vd->vdev_physpath;
		vd->vdev_physpath = spa_strdup(physpath);
		spa_async_request(spa, SPA_ASYNC_CONFIG_UPDATE);

		if (old_physpath != NULL) {
			int held_lock;

			held_lock = spa_config_held(spa, SCL_STATE, RW_WRITER);
			if (held_lock == 0) {
				g_topology_unlock();
				spa_config_enter(spa, SCL_STATE, FTAG,
				    RW_WRITER);
			}

			spa_strfree(old_physpath);

			if (held_lock == 0) {
				spa_config_exit(spa, SCL_STATE, FTAG);
				g_topology_lock();
			}
		}
	}
	g_free(physpath);
}

static struct g_consumer *
vdev_geom_attach(struct g_provider *pp, vdev_t *vd)
{
	struct g_geom *gp;
	struct g_consumer *cp;

	g_topology_assert();

	ZFS_LOG(1, "Attaching to %s.", pp->name);
	/* Do we have geom already? No? Create one. */
	LIST_FOREACH(gp, &zfs_vdev_class.geom, geom) {
		if (gp->flags & G_GEOM_WITHER)
			continue;
		if (strcmp(gp->name, "zfs::vdev") != 0)
			continue;
		break;
	}
	if (gp == NULL) {
		gp = g_new_geomf(&zfs_vdev_class, "zfs::vdev");
		gp->orphan = vdev_geom_orphan;
		gp->attrchanged = vdev_geom_attrchanged;
		cp = g_new_consumer(gp);
		if (g_attach(cp, pp) != 0) {
			g_wither_geom(gp, ENXIO);
			return (NULL);
		}
		if (g_access(cp, 1, 0, 1) != 0) {
			g_wither_geom(gp, ENXIO);
			return (NULL);
		}
		ZFS_LOG(1, "Created geom and consumer for %s.", pp->name);
	} else {
		/* Check if we are already connected to this provider. */
		LIST_FOREACH(cp, &gp->consumer, consumer) {
			if (cp->provider == pp) {
				ZFS_LOG(1, "Found consumer for %s.", pp->name);
				break;
			}
		}
		if (cp == NULL) {
			cp = g_new_consumer(gp);
			if (g_attach(cp, pp) != 0) {
				g_destroy_consumer(cp);
				return (NULL);
			}
			if (g_access(cp, 1, 0, 1) != 0) {
				g_detach(cp);
				g_destroy_consumer(cp);
				return (NULL);
			}
			ZFS_LOG(1, "Created consumer for %s.", pp->name);
		} else {
			if (g_access(cp, 1, 0, 1) != 0)
				return (NULL);
			ZFS_LOG(1, "Used existing consumer for %s.", pp->name);
		}
	}
<<<<<<< HEAD

	cp->private = vd;

	/* Fetch initial physical path information for this device. */
	vdev_geom_attrchanged(cp, "GEOM::physpath");
	
=======
	cp->flags |= G_CF_DIRECT_SEND | G_CF_DIRECT_RECEIVE;
>>>>>>> 186ddf96
	return (cp);
}

static void
vdev_geom_detach(void *arg, int flag __unused)
{
	struct g_geom *gp;
	struct g_consumer *cp;
	vdev_t *vd;

	g_topology_assert();
	cp = arg;
	gp = cp->geom;

	ZFS_LOG(1, "Closing access to %s.", cp->provider->name);
	vd = cp->private;
	if (vd != NULL) {
		vd->vdev_tsd = NULL;
		cp->private = NULL;
	}
	g_access(cp, -1, 0, -1);
	/* Destroy consumer on last close. */
	if (cp->acr == 0 && cp->ace == 0) {
		ZFS_LOG(1, "Destroyed consumer to %s.", cp->provider->name);
		if (cp->acw > 0)
			g_access(cp, 0, -cp->acw, 0);
		g_detach(cp);
		g_destroy_consumer(cp);
	}
	/* Destroy geom if there are no consumers left. */
	if (LIST_EMPTY(&gp->consumer)) {
		ZFS_LOG(1, "Destroyed geom %s.", gp->name);
		g_wither_geom(gp, ENXIO);
	}
}

static uint64_t
nvlist_get_guid(nvlist_t *list, uint64_t *pguid)
{
	uint64_t value;

	value = 0;
	nvlist_lookup_uint64(list, ZPOOL_CONFIG_GUID, &value);
	if (pguid) {
		*pguid = 0;
		nvlist_lookup_uint64(list, ZPOOL_CONFIG_POOL_GUID, pguid);
	}
	return (value);
}

static int
vdev_geom_io(struct g_consumer *cp, int cmd, void *data, off_t offset, off_t size)
{
	struct bio *bp;
	u_char *p;
	off_t off, maxio;
	int error;

	ASSERT((offset % cp->provider->sectorsize) == 0);
	ASSERT((size % cp->provider->sectorsize) == 0);

	bp = g_alloc_bio();
	off = offset;
	offset += size;
	p = data;
	maxio = MAXPHYS - (MAXPHYS % cp->provider->sectorsize);
	error = 0;

	for (; off < offset; off += maxio, p += maxio, size -= maxio) {
		bzero(bp, sizeof(*bp));
		bp->bio_cmd = cmd;
		bp->bio_done = NULL;
		bp->bio_offset = off;
		bp->bio_length = MIN(size, maxio);
		bp->bio_data = p;
		g_io_request(bp, cp);
		error = biowait(bp, "vdev_geom_io");
		if (error != 0)
			break;
	}

	g_destroy_bio(bp);
	return (error);
}

static void
vdev_geom_taste_orphan(struct g_consumer *cp)
{

	KASSERT(1 == 0, ("%s called while tasting %s.", __func__,
	    cp->provider->name));
}

static int
vdev_geom_read_config(struct g_consumer *cp, nvlist_t **config)
{
	struct g_provider *pp;
	vdev_label_t *label;
	char *p, *buf;
	size_t buflen;
	uint64_t psize;
	off_t offset, size;
	uint64_t guid, state, txg;
	int error, l, len;

	g_topology_assert_not();

	pp = cp->provider;
	ZFS_LOG(1, "Reading config from %s...", pp->name);

	psize = pp->mediasize;
	psize = P2ALIGN(psize, (uint64_t)sizeof(vdev_label_t));

	size = sizeof(*label) + pp->sectorsize -
	    ((sizeof(*label) - 1) % pp->sectorsize) - 1;

	guid = 0;
	label = kmem_alloc(size, KM_SLEEP);
	buflen = sizeof(label->vl_vdev_phys.vp_nvlist);

	*config = NULL;
	for (l = 0; l < VDEV_LABELS; l++) {

		offset = vdev_label_offset(psize, l, 0);
		if ((offset % pp->sectorsize) != 0)
			continue;

		if (vdev_geom_io(cp, BIO_READ, label, offset, size) != 0)
			continue;
		buf = label->vl_vdev_phys.vp_nvlist;

		if (nvlist_unpack(buf, buflen, config, 0) != 0)
			continue;

		if (nvlist_lookup_uint64(*config, ZPOOL_CONFIG_POOL_STATE,
		    &state) != 0 || state > POOL_STATE_L2CACHE) {
			nvlist_free(*config);
			*config = NULL;
			continue;
		}

		if (state != POOL_STATE_SPARE && state != POOL_STATE_L2CACHE &&
		    (nvlist_lookup_uint64(*config, ZPOOL_CONFIG_POOL_TXG,
		    &txg) != 0 || txg == 0)) {
			nvlist_free(*config);
			*config = NULL;
			continue;
		}

		break;
	}

	kmem_free(label, size);
	return (*config == NULL ? ENOENT : 0);
}

static void
resize_configs(nvlist_t ***configs, uint64_t *count, uint64_t id)
{
	nvlist_t **new_configs;
	uint64_t i;

	if (id < *count)
		return;
	new_configs = kmem_zalloc((id + 1) * sizeof(nvlist_t *),
	    KM_SLEEP);
	for (i = 0; i < *count; i++)
		new_configs[i] = (*configs)[i];
	if (*configs != NULL)
		kmem_free(*configs, *count * sizeof(void *));
	*configs = new_configs;
	*count = id + 1;
}

static void
process_vdev_config(nvlist_t ***configs, uint64_t *count, nvlist_t *cfg,
    const char *name, uint64_t* known_pool_guid)
{
	nvlist_t *vdev_tree;
	uint64_t pool_guid;
	uint64_t vdev_guid, known_guid;
	uint64_t id, txg, known_txg;
	char *pname;
	int i;

	if (nvlist_lookup_string(cfg, ZPOOL_CONFIG_POOL_NAME, &pname) != 0 ||
	    strcmp(pname, name) != 0)
		goto ignore;

	if (nvlist_lookup_uint64(cfg, ZPOOL_CONFIG_POOL_GUID, &pool_guid) != 0)
		goto ignore;

	if (nvlist_lookup_uint64(cfg, ZPOOL_CONFIG_TOP_GUID, &vdev_guid) != 0)
		goto ignore;

	if (nvlist_lookup_nvlist(cfg, ZPOOL_CONFIG_VDEV_TREE, &vdev_tree) != 0)
		goto ignore;

	if (nvlist_lookup_uint64(vdev_tree, ZPOOL_CONFIG_ID, &id) != 0)
		goto ignore;

	VERIFY(nvlist_lookup_uint64(cfg, ZPOOL_CONFIG_POOL_TXG, &txg) == 0);

	if (*known_pool_guid != 0) {
		if (pool_guid != *known_pool_guid)
			goto ignore;
	} else
		*known_pool_guid = pool_guid;

	resize_configs(configs, count, id);

	if ((*configs)[id] != NULL) {
		VERIFY(nvlist_lookup_uint64((*configs)[id],
		    ZPOOL_CONFIG_POOL_TXG, &known_txg) == 0);
		if (txg <= known_txg)
			goto ignore;
		nvlist_free((*configs)[id]);
	}

	(*configs)[id] = cfg;
	return;

ignore:
	nvlist_free(cfg);
}

static int
vdev_geom_attach_taster(struct g_consumer *cp, struct g_provider *pp)
{
	int error;

	if (pp->flags & G_PF_WITHER)
		return (EINVAL);
	g_attach(cp, pp);
	error = g_access(cp, 1, 0, 0);
	if (error == 0) {
		if (pp->sectorsize > VDEV_PAD_SIZE || !ISP2(pp->sectorsize))
			error = EINVAL;
		else if (pp->mediasize < SPA_MINDEVSIZE)
			error = EINVAL;
		if (error != 0)
			g_access(cp, -1, 0, 0);
	}
	if (error != 0)
		g_detach(cp);
	return (error);
}

static void
vdev_geom_detach_taster(struct g_consumer *cp)
{
	g_access(cp, -1, 0, 0);
	g_detach(cp);
}

int
vdev_geom_read_pool_label(const char *name,
    nvlist_t ***configs, uint64_t *count)
{
	struct g_class *mp;
	struct g_geom *gp, *zgp;
	struct g_provider *pp;
	struct g_consumer *zcp;
	nvlist_t *vdev_cfg;
	uint64_t pool_guid;
	int error;

	DROP_GIANT();
	g_topology_lock();

	zgp = g_new_geomf(&zfs_vdev_class, "zfs::vdev::taste");
	/* This orphan function should be never called. */
	zgp->orphan = vdev_geom_taste_orphan;
	zcp = g_new_consumer(zgp);

	*configs = NULL;
	*count = 0;
	pool_guid = 0;
	LIST_FOREACH(mp, &g_classes, class) {
		if (mp == &zfs_vdev_class)
			continue;
		LIST_FOREACH(gp, &mp->geom, geom) {
			if (gp->flags & G_GEOM_WITHER)
				continue;
			LIST_FOREACH(pp, &gp->provider, provider) {
				if (pp->flags & G_PF_WITHER)
					continue;
				if (vdev_geom_attach_taster(zcp, pp) != 0)
					continue;
				g_topology_unlock();
				error = vdev_geom_read_config(zcp, &vdev_cfg);
				g_topology_lock();
				vdev_geom_detach_taster(zcp);
				if (error)
					continue;
				ZFS_LOG(1, "successfully read vdev config");

				process_vdev_config(configs, count,
				    vdev_cfg, name, &pool_guid);
			}
		}
	}

	g_destroy_consumer(zcp);
	g_destroy_geom(zgp);
	g_topology_unlock();
	PICKUP_GIANT();

	return (*count > 0 ? 0 : ENOENT);
}

static uint64_t
vdev_geom_read_guid(struct g_consumer *cp, uint64_t *pguid)
{
	nvlist_t *config;
	uint64_t guid;

	g_topology_assert_not();

	guid = 0;
	if (vdev_geom_read_config(cp, &config) == 0) {
		guid = nvlist_get_guid(config, pguid);
		nvlist_free(config);
	} else if (pguid)
		*pguid = 0;
	return (guid);
}

static struct g_consumer *
vdev_geom_attach_by_guids(vdev_t *vd)
{
	struct g_class *mp;
	struct g_geom *gp, *zgp;
	struct g_provider *pp;
	struct g_consumer *cp, *zcp;
	uint64_t pguid;
	uint64_t vguid;

	g_topology_assert();

	zgp = g_new_geomf(&zfs_vdev_class, "zfs::vdev::taste");
	/* This orphan function should be never called. */
	zgp->orphan = vdev_geom_taste_orphan;
	zcp = g_new_consumer(zgp);

	cp = NULL;
	LIST_FOREACH(mp, &g_classes, class) {
		if (mp == &zfs_vdev_class)
			continue;
		LIST_FOREACH(gp, &mp->geom, geom) {
			if (gp->flags & G_GEOM_WITHER)
				continue;
			LIST_FOREACH(pp, &gp->provider, provider) {
				if (vdev_geom_attach_taster(zcp, pp) != 0)
					continue;
				g_topology_unlock();
				vguid = vdev_geom_read_guid(zcp, &pguid);
				g_topology_lock();
				vdev_geom_detach_taster(zcp);
				if (pguid != spa_guid(vd->vdev_spa) ||
				    vguid != vd->vdev_guid)
					continue;
				cp = vdev_geom_attach(pp, vd);
				if (cp == NULL) {
					printf("ZFS WARNING: Unable to attach to %s.\n",
					    pp->name);
					continue;
				}
				break;
			}
			if (cp != NULL)
				break;
		}
		if (cp != NULL)
			break;
	}
end:
	g_destroy_consumer(zcp);
	g_destroy_geom(zgp);
	return (cp);
}

static struct g_consumer *
vdev_geom_open_by_guids(vdev_t *vd)
{
	struct g_consumer *cp;
	char *buf;
	size_t len;

	g_topology_assert();

	ZFS_LOG(1, "Searching by guids [%ju:%ju].",
	    (uintmax_t)spa_guid(vd->vdev_spa), (uintmax_t)vd->vdev_guid);
	cp = vdev_geom_attach_by_guids(vd);
	if (cp != NULL) {
		len = strlen(cp->provider->name) + strlen("/dev/") + 1;
		buf = kmem_alloc(len, KM_SLEEP);

		snprintf(buf, len, "/dev/%s", cp->provider->name);
		spa_strfree(vd->vdev_path);
		vd->vdev_path = buf;

		ZFS_LOG(1, "Attach by guids [%ju:%ju] succeeded, provider %s.",
		    (uintmax_t)spa_guid(vd->vdev_spa),
		    (uintmax_t)vd->vdev_guid, vd->vdev_path);
	} else {
		ZFS_LOG(1, "Search by guids [%ju:%ju] failed.",
		    (uintmax_t)spa_guid(vd->vdev_spa),
		    (uintmax_t)vd->vdev_guid);
	}

	return (cp);
}

static struct g_consumer *
vdev_geom_open_by_path(vdev_t *vd, int check_guid)
{
	struct g_provider *pp;
	struct g_consumer *cp;
	uint64_t pguid;
	uint64_t vguid;

	g_topology_assert();

	cp = NULL;
	pp = g_provider_by_name(vd->vdev_path + sizeof("/dev/") - 1);
	if (pp != NULL) {
		ZFS_LOG(1, "Found provider by name %s.", vd->vdev_path);
		cp = vdev_geom_attach(pp, vd);
		if (cp != NULL && check_guid && ISP2(pp->sectorsize) &&
		    pp->sectorsize <= VDEV_PAD_SIZE) {
			g_topology_unlock();
			vguid = vdev_geom_read_guid(cp, &pguid);
			g_topology_lock();
			if (pguid != spa_guid(vd->vdev_spa) ||
			    vguid != vd->vdev_guid) {
				vdev_geom_detach(cp, 0);
				cp = NULL;
				ZFS_LOG(1, "guid mismatch for provider %s: "
				    "%ju:%ju != %ju:%ju.", vd->vdev_path,
				    (uintmax_t)spa_guid(vd->vdev_spa),
				    (uintmax_t)vd->vdev_guid,
				    (uintmax_t)pguid, (uintmax_t)vguid);
			} else {
				ZFS_LOG(1, "guids match for provider %s.",
				    vd->vdev_path);
			}
		}
	}

	return (cp);
}

static int
vdev_geom_open(vdev_t *vd, uint64_t *psize, uint64_t *max_psize,
    uint64_t *logical_ashift, uint64_t *physical_ashift)
{
	struct g_provider *pp;
	struct g_consumer *cp;
	size_t bufsize;
	int error;

	/*
	 * We must have a pathname, and it must be absolute.
	 */
	if (vd->vdev_path == NULL || vd->vdev_path[0] != '/') {
		vd->vdev_stat.vs_aux = VDEV_AUX_BAD_LABEL;
		return (EINVAL);
	}

	vd->vdev_tsd = NULL;

	DROP_GIANT();
	g_topology_lock();
	error = 0;

	/*
	 * Try using the recorded path for this device, but only
	 * accept it if its label data contains the expected GUIDs.
	 */
	cp = vdev_geom_open_by_path(vd, 1);
	if (cp == NULL) {
		/*
		 * The device at vd->vdev_path doesn't have the
		 * expected GUIDs. The disks might have merely
		 * moved around so try all other GEOM providers
		 * to find one with the right GUIDs.
		 */
		cp = vdev_geom_open_by_guids(vd);
	}

	if (cp == NULL &&
	    ((vd->vdev_prevstate == VDEV_STATE_UNKNOWN &&
	      vd->vdev_spa->spa_load_state == SPA_LOAD_NONE) ||
	     vd->vdev_spa->spa_splitting_newspa == B_TRUE)) {
		/*
		 * We are dealing with a vdev that hasn't been previosly
		 * opened (since boot), and we are not loading an
		 * existing pool configuration (e.g. this operations is
		 * an add of a vdev to new or * existing pool) or we are
		 * in the process of splitting a pool.  Find the GEOM
		 * provider by its name, ignoring GUID mismatches.
		 *
		 * XXPOLICY: It would be safer to only allow a device
		 *           that is unlabeled or labeled but missing
		 *           GUID information to be opened in this fashion.
		 */
		cp = vdev_geom_open_by_path(vd, 0);
	}

	if (cp == NULL) {
		ZFS_LOG(1, "Provider %s not found.", vd->vdev_path);
		error = ENOENT;
	} else if (cp->provider->sectorsize > VDEV_PAD_SIZE ||
	    !ISP2(cp->provider->sectorsize)) {
		ZFS_LOG(1, "Provider %s has unsupported sectorsize.",
		    vd->vdev_path);
		vdev_geom_detach(cp, 0);
		error = EINVAL;
		cp = NULL;
	} else if (cp->acw == 0 && (spa_mode(vd->vdev_spa) & FWRITE) != 0) {
		int i;

		for (i = 0; i < 5; i++) {
			error = g_access(cp, 0, 1, 0);
			if (error == 0)
				break;
			g_topology_unlock();
			tsleep(vd, 0, "vdev", hz / 2);
			g_topology_lock();
		}
		if (error != 0) {
			printf("ZFS WARNING: Unable to open %s for writing (error=%d).\n",
			    vd->vdev_path, error);
			vdev_geom_detach(cp, 0);
			cp = NULL;
		}
	}

	g_topology_unlock();
	PICKUP_GIANT();
	if (cp == NULL) {
		vd->vdev_stat.vs_aux = VDEV_AUX_OPEN_FAILED;
		return (error);
	}
	pp = cp->provider;
	vd->vdev_tsd = cp;

	/*
	 * Determine the actual size of the device.
	 */
	*max_psize = *psize = pp->mediasize;

	/*
	 * Determine the device's minimum transfer size and preferred
	 * transfer size.
	 */
	*logical_ashift = highbit(MAX(pp->sectorsize, SPA_MINBLOCKSIZE)) - 1;
	*physical_ashift = 0;
	if (pp->stripesize)
		*physical_ashift = highbit(pp->stripesize) - 1;

	/*
	 * Clear the nowritecache settings, so that on a vdev_reopen()
	 * we will try again.
	 */
	vd->vdev_nowritecache = B_FALSE;

<<<<<<< HEAD
=======
	if (vd->vdev_physpath != NULL)
		spa_strfree(vd->vdev_physpath);
	bufsize = sizeof("/dev/") + strlen(pp->name);
	vd->vdev_physpath = kmem_alloc(bufsize, KM_SLEEP);
	snprintf(vd->vdev_physpath, bufsize, "/dev/%s", pp->name);

	/*
	 * Determine the device's rotation rate.
	 */
	vdev_geom_set_rotation_rate(vd, cp);

>>>>>>> 186ddf96
	return (0);
}

static void
vdev_geom_close(vdev_t *vd)
{
	struct g_consumer *cp;

	cp = vd->vdev_tsd;
	if (cp == NULL)
		return;
	vd->vdev_tsd = NULL;
	vd->vdev_delayed_close = B_FALSE;
	cp->private = NULL;	/* XXX locking */
	g_post_event(vdev_geom_detach, cp, M_WAITOK, NULL);
}

static void
vdev_geom_io_intr(struct bio *bp)
{
	vdev_t *vd;
	zio_t *zio;

	zio = bp->bio_caller1;
	vd = zio->io_vd;
	zio->io_error = bp->bio_error;
	if (zio->io_error == 0 && bp->bio_resid != 0)
		zio->io_error = EIO;
	if (bp->bio_cmd == BIO_FLUSH && bp->bio_error == ENOTSUP) {
		/*
		 * If we get ENOTSUP, we know that no future
		 * attempts will ever succeed.  In this case we
		 * set a persistent bit so that we don't bother
		 * with the ioctl in the future.
		 */
		vd->vdev_nowritecache = B_TRUE;
	}
	if (bp->bio_cmd == BIO_DELETE && bp->bio_error == ENOTSUP) {
		/*
		 * If we get ENOTSUP, we know that no future
		 * attempts will ever succeed.  In this case we
		 * set a persistent bit so that we don't bother
		 * with the ioctl in the future.
		 */
		vd->vdev_notrim = B_TRUE;
	}
	if (zio->io_error == ENXIO && !vd->vdev_remove_wanted) {
		/*
		 * If provider's error is set we assume it is being
		 * removed.
		 */
		if (bp->bio_to->error != 0) {
			vd->vdev_remove_wanted = B_TRUE;
			spa_async_request(zio->io_spa, SPA_ASYNC_REMOVE);
		} else if (!vd->vdev_delayed_close) {
			vd->vdev_delayed_close = B_TRUE;
		}
	}
	g_destroy_bio(bp);
	zio_interrupt(zio);
}

static int
vdev_geom_io_start(zio_t *zio)
{
	vdev_t *vd;
	struct g_consumer *cp;
	struct bio *bp;
	int error;

	vd = zio->io_vd;

	if (zio->io_type == ZIO_TYPE_IOCTL) {
		/* XXPOLICY */
		if (!vdev_readable(vd)) {
			zio->io_error = ENXIO;
			return (ZIO_PIPELINE_CONTINUE);
		}

		switch (zio->io_cmd) {
		case DKIOCFLUSHWRITECACHE:
			if (zfs_nocacheflush || vdev_geom_bio_flush_disable)
				break;
			if (vd->vdev_nowritecache) {
				zio->io_error = ENOTSUP;
				break;
			}
			goto sendreq;
		case DKIOCTRIM:
			if (vdev_geom_bio_delete_disable)
				break;
			if (vd->vdev_notrim) {
				zio->io_error = ENOTSUP;
				break;
			}
			goto sendreq;
		default:
			zio->io_error = ENOTSUP;
		}

		return (ZIO_PIPELINE_CONTINUE);
	}
sendreq:
	cp = vd->vdev_tsd;
	if (cp == NULL) {
		zio->io_error = ENXIO;
		return (ZIO_PIPELINE_CONTINUE);
	}
	bp = g_alloc_bio();
	bp->bio_caller1 = zio;
	switch (zio->io_type) {
	case ZIO_TYPE_READ:
	case ZIO_TYPE_WRITE:
		bp->bio_cmd = zio->io_type == ZIO_TYPE_READ ? BIO_READ : BIO_WRITE;
		bp->bio_data = zio->io_data;
		bp->bio_offset = zio->io_offset;
		bp->bio_length = zio->io_size;
		break;
	case ZIO_TYPE_IOCTL:
		switch (zio->io_cmd) {
		case DKIOCFLUSHWRITECACHE:
			bp->bio_cmd = BIO_FLUSH;
			bp->bio_flags |= BIO_ORDERED;
			bp->bio_data = NULL;
			bp->bio_offset = cp->provider->mediasize;
			bp->bio_length = 0;
			break;
		case DKIOCTRIM:
			bp->bio_cmd = BIO_DELETE;
			bp->bio_data = NULL;
			bp->bio_offset = zio->io_offset;
			bp->bio_length = zio->io_size;
			break;
		}
		break;
	}
	bp->bio_done = vdev_geom_io_intr;

	g_io_request(bp, cp);

	return (ZIO_PIPELINE_STOP);
}

static void
vdev_geom_io_done(zio_t *zio)
{
}

static void
vdev_geom_hold(vdev_t *vd)
{
}

static void
vdev_geom_rele(vdev_t *vd)
{
}

vdev_ops_t vdev_geom_ops = {
	vdev_geom_open,
	vdev_geom_close,
	vdev_default_asize,
	vdev_geom_io_start,
	vdev_geom_io_done,
	NULL,
	vdev_geom_hold,
	vdev_geom_rele,
	VDEV_TYPE_DISK,		/* name of this vdev type */
	B_TRUE			/* leaf vdev */
};<|MERGE_RESOLUTION|>--- conflicted
+++ resolved
@@ -77,21 +77,6 @@
 }
 
 static void
-vdev_geom_attrchanged(struct g_consumer *cp, const char *attr)
-{
-	vdev_t *vd;
-
-	vd = cp->private;
-	if (vd == NULL)
-		return;
-
-	if (strcmp(attr, "GEOM::rotation_rate") == 0) {
-		vdev_geom_set_rotation_rate(vd, cp);
-		return;
-	}
-}
-
-static void
 vdev_geom_orphan(struct g_consumer *cp)
 {
 	vdev_t *vd;
@@ -134,6 +119,16 @@
 
 	g_topology_assert();
 
+	vd = cp->private;
+	spa = vd->vdev_spa;
+	if (vd == NULL)
+		return;
+
+	if (strcmp(attr, "GEOM::rotation_rate") == 0) {
+		vdev_geom_set_rotation_rate(vd, cp);
+		return;
+	}
+
 	if (strcmp(attr, "GEOM::physpath") != 0)
 		return;
 
@@ -143,8 +138,6 @@
 	/*
 	 * Record/Update physical path information for this device.
 	 */
-	vd = cp->private;
-	spa = vd->vdev_spa;
 	physpath_len = MAXPATHLEN;
 	physpath = g_malloc(physpath_len, M_WAITOK|M_ZERO);
 	error = g_io_getattr("GEOM::physpath", cp, &physpath_len, physpath);
@@ -234,16 +227,13 @@
 			ZFS_LOG(1, "Used existing consumer for %s.", pp->name);
 		}
 	}
-<<<<<<< HEAD
 
 	cp->private = vd;
 
 	/* Fetch initial physical path information for this device. */
 	vdev_geom_attrchanged(cp, "GEOM::physpath");
 	
-=======
 	cp->flags |= G_CF_DIRECT_SEND | G_CF_DIRECT_RECEIVE;
->>>>>>> 186ddf96
 	return (cp);
 }
 
@@ -812,20 +802,11 @@
 	 */
 	vd->vdev_nowritecache = B_FALSE;
 
-<<<<<<< HEAD
-=======
-	if (vd->vdev_physpath != NULL)
-		spa_strfree(vd->vdev_physpath);
-	bufsize = sizeof("/dev/") + strlen(pp->name);
-	vd->vdev_physpath = kmem_alloc(bufsize, KM_SLEEP);
-	snprintf(vd->vdev_physpath, bufsize, "/dev/%s", pp->name);
-
 	/*
 	 * Determine the device's rotation rate.
 	 */
 	vdev_geom_set_rotation_rate(vd, cp);
 
->>>>>>> 186ddf96
 	return (0);
 }
 
