--- conflicted
+++ resolved
@@ -608,20 +608,6 @@
 	else
 		ni = ieee80211_mesh_find_txnode(vap, da);
 
-	if (IEEE80211_IS_MULTICAST(da)) {
-		ni = ieee80211_ref_node(vap->iv_bss);
-#ifdef IEEE80211_DEBUG_REFCNT
-		IEEE80211_DPRINTF(vap, IEEE80211_MSG_NODE,
-		"ieee80211_ref_node (%s:%u) %p<%s> refcnt %d\n",
-		__func__, __LINE__,
-		ni, ether_sprintf(ni->ni_macaddr),
-		ieee80211_node_refcnt(ni)+1);
-#endif
-		ieee80211_ref_node(ni);
-	}
-	else
-		ni = ieee80211_mesh_find_txnode(vap, da);
-
 	if (vap->iv_state == IEEE80211_S_CAC) {
 		IEEE80211_NOTE(vap, IEEE80211_MSG_OUTPUT, ni,
 		    "block %s frame in CAC state", "HWMP action");
@@ -1294,11 +1280,6 @@
 	struct mbuf *m, *next;
 	uint32_t metric = 0;
 	const uint8_t *addr;
-<<<<<<< HEAD
-	int is_encap;
-	struct ieee80211_node *ni_encap;
-=======
->>>>>>> 8818042f
 
 	IEEE80211_NOTE(vap, IEEE80211_MSG_HWMP, ni,
 	    "received PREP, orig %6D, targ %6D", prep->prep_origaddr, ":",
